# frozen_string_literal: true

require "dependabot/shared_helpers"
require "dependabot/errors"
require "dependabot/go_modules/file_updater"
require "dependabot/go_modules/native_helpers"

module Dependabot
  module GoModules
    class FileUpdater
      class GoModUpdater
        # Turn off the module proxy for now, as it's causing issues with
        # private git dependencies
        ENVIRONMENT = { "GOPRIVATE" => "*" }.freeze

        RESOLVABILITY_ERROR_REGEXES = [
          /go: .*: git fetch .*: exit status 128/.freeze,
          /verifying .*: checksum mismatch/.freeze,
          /build .*: cannot find module providing package/.freeze
        ].freeze

        MODULE_PATH_MISMATCH_REGEXES = [
          /go: ([^@\s]+)(?:@[^\s]+)?: .* has non-.* module path "(.*)" at/,
          /go: ([^@\s]+)(?:@[^\s]+)?: .* unexpected module path "(.*)"/,
          /go: ([^@\s]+)(?:@[^\s]+)?: .* declares its path as: ([\S]*)/m
        ].freeze

        def initialize(dependencies:, credentials:, repo_contents_path:)
          @dependencies = dependencies
          @credentials = credentials
          @repo_contents_path = repo_contents_path
        end

        def updated_go_mod_content
          updated_files[:go_mod]
        end

        def updated_go_sum_content
          updated_files[:go_sum]
        end

        private

        attr_reader :dependencies, :credentials, :repo_contents_path

        def updated_files
          @updated_files ||= update_files
        end

        def update_files
          in_repo_path do
            # Map paths in local replace directives to path hashes

            original_go_mod = File.read("go.mod")
<<<<<<< HEAD
            original_manifest = parse_manifest
=======
            original_go_sum = File.read("go.sum") if File.exist?("go.sum")
>>>>>>> 68a0037c

            substitutions = replace_directive_substitutions(original_manifest)
            build_module_stubs(substitutions.values)

            # Replace full paths with path hashes in the go.mod
            substitute_all(substitutions)

            # Set the stubbed replace directives
            update_go_mod(dependencies)

            # Then run `go get` to pick up other changes to the file caused by
            # the upgrade
            run_go_get
            run_go_mod_tidy

            # At this point, the go.mod returned from run_go_get contains the
            # correct set of modules, but running `go get` can change the file in
            # undesirable ways (such as injecting the current Go version), so we
            # need to update the original go.mod with the updated set of
            # requirements rather than using the regenerated file directly
            original_reqs = original_manifest["Require"] || []
            updated_reqs = parse_manifest["Require"] || []

            original_paths = original_reqs.map { |r| r["Path"] }
            updated_paths = updated_reqs.map { |r| r["Path"] }
            req_paths_to_remove = original_paths - updated_paths

            # Put back the original content before we replace just the updated
            # dependencies.
            write_go_mod(original_go_mod)

            remove_requirements(req_paths_to_remove)
            deps = updated_reqs.map { |r| requirement_to_dependency_obj(r) }
            update_go_mod(deps)

            # put the old replace directives back again
            substitute_all(substitutions.invert)

            updated_go_sum = original_go_sum ? File.read("go.sum") : nil
            updated_go_mod = File.read("go.mod")

            { go_mod: updated_go_mod, go_sum: updated_go_sum }
          end
        end

        def run_go_mod_tidy
          command = "go mod tidy"
          _, stderr, status = Open3.capture3(ENVIRONMENT, command)
          handle_subprocess_error(stderr) unless status.success?
        end

        def update_go_mod(dependencies)
          deps = dependencies.map do |dep|
            {
              name: dep.name,
              version: "v" + dep.version.sub(/^v/i, ""),
              indirect: dep.requirements.empty?
            }
          end

          body = SharedHelpers.run_helper_subprocess(
            command: NativeHelpers.helper_path,
            env: ENVIRONMENT,
            function: "updateDependencyFile",
            args: { dependencies: deps }
          )

          write_go_mod(body)
        end

        def run_go_get
          unless Dir.glob("*.go").any?
            File.write("main.go", "package dummypkg\n")
          end

          _, stderr, status = Open3.capture3(ENVIRONMENT, "go get -d")
          handle_subprocess_error(stderr) unless status.success?
        end

        def parse_manifest
          command = "go mod edit -json"
          stdout, stderr, status = Open3.capture3(ENVIRONMENT, command)
          handle_subprocess_error(stderr) unless status.success?

          JSON.parse(stdout) || {}
        end

        def remove_requirements(requirement_paths)
          requirement_paths.each do |path|
            escaped_path = Shellwords.escape(path)
            command = "go mod edit -droprequire #{escaped_path}"
            _, stderr, status = Open3.capture3(ENVIRONMENT, command)
            handle_subprocess_error(stderr) unless status.success?
          end
        end

        def add_requirements(requirements)
          requirements.each do |r|
            escaped_req = Shellwords.escape("#{r['Path']}@#{r['Version']}")
            command = "go mod edit -require #{escaped_req}"
            _, stderr, status = Open3.capture3(ENVIRONMENT, command)
            handle_subprocess_error(stderr) unless status.success?
          end
        end

        def in_repo_path(&block)
          SharedHelpers.
            in_a_temporary_repo_directory("/", repo_contents_path) do
            SharedHelpers.with_git_configured(credentials: credentials) do
              block.call
            end
          end
        end

        def build_module_stubs(stub_paths)
          # Create a fake empty module for each local module so that
          # `go get -d` works, even if some modules have been `replace`d
          # with a local module that we don't have access to.
          stub_paths.each do |stub_path|
            Dir.mkdir(stub_path) unless Dir.exist?(stub_path)
            FileUtils.touch(File.join(stub_path, "go.mod"))
            FileUtils.touch(File.join(stub_path, "main.go"))
          end
        end

        # Given a go.mod file, find all `replace` directives pointing to a path
        # on the local filesystem, and return an array of pairs mapping the
        # original path to a hash of the path.
        #
        # This lets us substitute all parts of the go.mod that are dependent on
        # the layout of the filesystem with a structure we can reproduce (i.e.
        # no paths such as ../../../foo), run the Go tooling, then reverse the
        # process afterwards.
        def replace_directive_substitutions(manifest)
          @replace_directive_substitutions ||=
            begin
              # Find all the local replacements, and return them with a stub
              # path we can use in their place. Using generated paths is safer
              # as it means we don't need to worry about references to parent
              # directories, etc.
              (manifest["Replace"] || []).
                map { |r| r["New"]["Path"] }.
                compact.
                select { |p| p.start_with?(".") || p.start_with?("/") }.
                map { |p| [p, "./" + Digest::SHA2.hexdigest(p)] }.
                to_h
            end
        end

        def substitute_all(substitutions)
          body = substitutions.reduce(File.read("go.mod")) do |text, (a, b)|
            text.sub(a, b)
          end

          write_go_mod(body)
        end

        def handle_subprocess_error(stderr)
          # TODO: pass in directory or go_mod Dependency file to show the right
          # path in these errors.

          stderr = stderr.gsub(Dir.getwd, "")

          error_regex = RESOLVABILITY_ERROR_REGEXES.find { |r| stderr =~ r }
          if error_regex
            lines = stderr.lines.drop_while { |l| error_regex !~ l }
            raise Dependabot::DependencyFileNotResolvable.new, lines.join
          end

          path_regex = MODULE_PATH_MISMATCH_REGEXES.find { |r| stderr =~ r }
          if path_regex
            match = path_regex.match(stderr)
            raise Dependabot::GoModulePathMismatch.
              new("go.mod", match[1], match[2])
          end

          msg = stderr.lines.last(10).join.strip
          raise Dependabot::DependencyFileNotParseable.new("go.mod", msg)
        end

        def requirement_to_dependency_obj(req)
          # This is an approximation - we're not correctly populating `source`
          # for instance, but it's only to plug the requirement into the
          # `update_go_mod` method so this mapping doesn't need to be perfect
          dep_req = {
            file: "go.mod",
            requirement: req["Version"],
            groups: [],
            source: nil
          }
          Dependency.new(
            name: req["Path"],
            version: req["Version"],
            requirements: req["Indirect"] ? [] : [dep_req],
            package_manager: "go_modules"
          )
        end

        def write_go_mod(body)
          File.write("go.mod", body)
        end
      end
    end
  end
end<|MERGE_RESOLUTION|>--- conflicted
+++ resolved
@@ -52,11 +52,8 @@
             # Map paths in local replace directives to path hashes
 
             original_go_mod = File.read("go.mod")
-<<<<<<< HEAD
             original_manifest = parse_manifest
-=======
             original_go_sum = File.read("go.sum") if File.exist?("go.sum")
->>>>>>> 68a0037c
 
             substitutions = replace_directive_substitutions(original_manifest)
             build_module_stubs(substitutions.values)
